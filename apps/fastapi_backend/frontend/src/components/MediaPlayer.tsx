import { useEffect, useMemo, useRef, useState } from 'react';
import Hls from 'hls.js';
import { Alert, Badge, Button, Group, Stack, Text } from '@mantine/core';
import { useGlobalStore } from '@/store/global';
import { streamApi } from '@/api/http';

type Props = {
    path: string; // e.g. "outstream_<task_id>"
    onSizeReady?: (width: number, height: number) => void;
};

type StreamType = 'hls' | 'webrtc';

<<<<<<< HEAD
const hlsHost = import.meta.env.VITE_API_HLS;
const webrtcHost = import.meta.env.VITE_API_WEBRTC;
=======
// 放在组件外或上方
async function waitForManifest(url: string, timeoutMs = 30000, intervalMs = 1000) {
    const start = Date.now();
    while (Date.now() - start < timeoutMs) {
        try {
            const res = await fetch(url, {method: 'GET', cache: 'no-store'});
            if (res.ok) {
                return true;
                // Additional check: try GET request to ensure content is available
                // const getRes = await fetch(url, {method: 'GET', cache: 'no-store'});
                // if (getRes.ok && getRes.headers.get('content-length') !== '0') {
                //
                // }
            }
        } catch {
        }
        await new Promise(r => setTimeout(r, intervalMs));
    }
    return true;
}
>>>>>>> 7ea3d39f

export default function MediaPlayer({ path, onSizeReady }: Props) {
    const videoRef = useRef<HTMLVideoElement | null>(null);
    const [error, setError] = useState<string | null>(null);
    const [streamType, setStreamType] = useState<StreamType>('hls');
    const [isConnecting, setIsConnecting] = useState(false);
<<<<<<< HEAD
=======

    // HLS 入口： http://<host>:8889/<path>/index.m3u8
    const hlsUrl = useMemo(() => `http://192.168.1.17:8889/${path}/index.m3u8`, [path]);

    // WebRTC 入口： MediaMTX HTTP API
    const webrtcApiUrl = useMemo(() => `http://192.168.1.17:8888/${path}/whep`, [path]);
>>>>>>> 7ea3d39f

    const isM3u8Ready = useGlobalStore(s => s.isM3u8Ready);

    const hlsUrl = useMemo(() => `${hlsHost}/${path}/index.m3u8`, [path, hlsHost]);
    const webrtcApiUrl = useMemo(() => `${webrtcHost}/${path}/whep`, [path, webrtcHost]);

    // 自动探测 m3u8 状态
    useEffect(() => {
        const checkM3u8 = async () => {
            try {
                await streamApi.get(`/${path}/index.m3u8`);
            } catch {}
        };
        if(path){
            checkM3u8()
        }
    }, [path]);

    // 通知外部尺寸准备完毕
    useEffect(() => {
        const video = videoRef.current;
        if (!video) return;
        const handleLoaded = () => {
            if (video.videoWidth && video.videoHeight && typeof onSizeReady === 'function') {
                onSizeReady(video.videoWidth, video.videoHeight);
            }
        };
        video.addEventListener('loadedmetadata', handleLoaded);
        return () => {
            video.removeEventListener('loadedmetadata', handleLoaded);
        };
    }, [onSizeReady]);

    const setupWebRTC = async () => {
        setIsConnecting(true);
        setError(null);
        const video = videoRef.current;
        if (!video) {
            setIsConnecting(false);
            return null;
        }

        try {
            const peerConnection = new RTCPeerConnection({
                iceServers: [
                    { urls: 'stun:stun.l.google.com:19302' },
                    { urls: 'stun:stun1.l.google.com:19302' }
                ]
            });

            peerConnection.oniceconnectionstatechange = () => {
<<<<<<< HEAD
                if (['connected', 'completed'].includes(peerConnection.iceConnectionState)) {
                    setIsConnecting(false);
                } else if (['failed', 'disconnected'].includes(peerConnection.iceConnectionState)) {
=======
                console.log('ICE Connection State:', peerConnection.iceConnectionState);
                if (peerConnection.iceConnectionState === 'connected' ||
                    peerConnection.iceConnectionState === 'completed') {
                    setIsConnecting(false);
                }
                if (peerConnection.iceConnectionState === 'failed' ||
                    peerConnection.iceConnectionState === 'disconnected') {
>>>>>>> 7ea3d39f
                    setError('WebRTC connection failed');
                    setIsConnecting(false);
                }
            };

            peerConnection.ontrack = (event) => {
                if (event.streams && event.streams[0]) {
                    video.srcObject = event.streams[0];
                    video.play().catch(console.error);
                }
            };

            peerConnection.addTransceiver('video', { direction: 'recvonly' });
            const offer = await peerConnection.createOffer();
            await peerConnection.setLocalDescription(offer);

            const response = await fetch(webrtcApiUrl, {
                method: 'POST',
                headers: { 'Content-Type': 'application/sdp' },
                body: offer.sdp
            });

            if (!response.ok) throw new Error(`WHEP request failed: ${response.status}`);
            const answerSdp = await response.text();
            await peerConnection.setRemoteDescription({ type: 'answer', sdp: answerSdp });

<<<<<<< HEAD
            return { peerConnection };
=======
            console.log('WebRTC connection established via WHEP');

            return {peerConnection};
>>>>>>> 7ea3d39f
        } catch (e: any) {
            setError(`WebRTC setup failed: ${e.message}`);
            setIsConnecting(false);
            return null;
        }
    };

    const setupHLS = async () => {
        setIsConnecting(true);
        setError(null);
        const video = videoRef.current;
        if (!video) {
            setIsConnecting(false);
            return null;
        }

        try {
            if (Hls.isSupported()) {
                const hls = new Hls({
                    lowLatencyMode: true,
                    manifestLoadingRetryDelay: 1000,
                    levelLoadingRetryDelay: 1000,
                    fragLoadingRetryDelay: 1000,
                });
                hls.loadSource(hlsUrl);
                hls.attachMedia(video);
                hls.on(Hls.Events.MANIFEST_PARSED, () => {
                    video.play().catch(() => {
                    });
                    setIsConnecting(false);
                });
<<<<<<< HEAD
                hls.on(Hls.Events.ERROR, (_e, data) => {
                    if (data.fatal) {
                        setError('HLS Playback failed: ' + data.type);
                        setIsConnecting(false);
                    }
                });
                return { hls };
=======
                // hls.on(Hls.Events.ERROR, (_e, data) => {
                //     if (data.fatal) {
                //         setError('HLS Playback failed: ' + data.type);
                //         setIsConnecting(false);
                //     }
                // });
                return {hls};
>>>>>>> 7ea3d39f
            } else if (video.canPlayType('application/vnd.apple.mpegurl')) {
                video.src = hlsUrl;
                video.play().catch(() => {
                });
                setIsConnecting(false);
                return { hls: null };
            } else {
                setError('HLS is not supported in this browser');
                setIsConnecting(false);
                return null;
            }
        } catch (e: any) {
            setError(e?.message || 'HLS playback failed');
            setIsConnecting(false);
            return null;
        }
    };

    // ⚠️ 仅当 isM3u8Ready 为 true 时才 setupHLS
    useEffect(() => {
        if (streamType !== 'hls') return;
        if (!isM3u8Ready) return;

        let cleanup: (() => void) | null = null;

        const setup = async () => {
<<<<<<< HEAD
            const result = await setupHLS();
            if (result?.hls) {
                cleanup = () => {
                    try {
                        result.hls!.destroy();
                    } catch {}
                };
=======
            if (streamType === 'webrtc') {
                const result = await setupWebRTC();
                if (result) {
                    cleanup = () => {
                        try {
                            result.peerConnection.close();
                        } catch {
                        }
                    };
                }
            } else {
                const result = await setupHLS();
                if (result && result.hls) {
                    cleanup = () => {
                        try {
                            result.hls!.destroy();
                        } catch {
                        }
                    };
                }
>>>>>>> 7ea3d39f
            }
        };
        setup();

        return () => {
            if (cleanup) cleanup();
        };
    }, [isM3u8Ready, streamType, path]);

    // WebRTC 逻辑不变
    useEffect(() => {
        if (streamType !== 'webrtc') return;

        let cleanup: (() => void) | null = null;

        const setup = async () => {
            const result = await setupWebRTC();
            if (result?.peerConnection) {
                cleanup = () => {
                    try {
                        result.peerConnection.close();
                    } catch {}
                };
            }
        };
        setup();

        return () => {
            if (cleanup) cleanup();
            const v = videoRef.current;
            if (v) {
                try {
                    v.pause();
                    v.srcObject = null;
                    v.removeAttribute('src');
                    v.load();
                } catch {
                }
            }
        };
    }, [streamType, webrtcApiUrl]);

    return (
        <Stack>
            <Group>
                <Button
                    variant={streamType === 'hls' ? 'filled' : 'outline'}
                    onClick={() => setStreamType('hls')}
                    loading={streamType === 'hls' && isConnecting}
                    disabled={!isM3u8Ready}
                >
                    HLS
                </Button>
                <Button
                    variant={streamType === 'webrtc' ? 'filled' : 'outline'}
                    onClick={() => setStreamType('webrtc')}
                    loading={streamType === 'webrtc' && isConnecting}
                >
                    WebRTC
                </Button>
            </Group>

            {error && <Alert color="red">{error}</Alert>}

            <video
                ref={videoRef}
                playsInline
                controls
                style={{ width: '100%', background: '#000', minHeight: 300 }}
            />

            <Group>
                <Text size="xs" c="dimmed">
                    Path: <Badge variant="light">{path}</Badge>
                </Text>
                <Text size="xs" c="dimmed">
<<<<<<< HEAD
                    Mode: <Badge variant="light" color={streamType === 'webrtc' ? 'blue' : 'green'}>{streamType.toUpperCase()}</Badge>
=======
                    Mode: <Badge variant="light" color={streamType === 'webrtc' ? 'blue' : 'green'}>
                    {streamType.toUpperCase()}
                </Badge>
>>>>>>> 7ea3d39f
                </Text>
                {streamType === 'webrtc' && (
                    <Text size="xs" c="dimmed">
                        WebRTC: <Badge variant="light" color="orange">{webrtcHost}</Badge>
                    </Text>
                )}
            </Group>
        </Stack>
    );
}<|MERGE_RESOLUTION|>--- conflicted
+++ resolved
@@ -11,46 +11,14 @@
 
 type StreamType = 'hls' | 'webrtc';
 
-<<<<<<< HEAD
 const hlsHost = import.meta.env.VITE_API_HLS;
 const webrtcHost = import.meta.env.VITE_API_WEBRTC;
-=======
-// 放在组件外或上方
-async function waitForManifest(url: string, timeoutMs = 30000, intervalMs = 1000) {
-    const start = Date.now();
-    while (Date.now() - start < timeoutMs) {
-        try {
-            const res = await fetch(url, {method: 'GET', cache: 'no-store'});
-            if (res.ok) {
-                return true;
-                // Additional check: try GET request to ensure content is available
-                // const getRes = await fetch(url, {method: 'GET', cache: 'no-store'});
-                // if (getRes.ok && getRes.headers.get('content-length') !== '0') {
-                //
-                // }
-            }
-        } catch {
-        }
-        await new Promise(r => setTimeout(r, intervalMs));
-    }
-    return true;
-}
->>>>>>> 7ea3d39f
 
 export default function MediaPlayer({ path, onSizeReady }: Props) {
     const videoRef = useRef<HTMLVideoElement | null>(null);
     const [error, setError] = useState<string | null>(null);
     const [streamType, setStreamType] = useState<StreamType>('hls');
     const [isConnecting, setIsConnecting] = useState(false);
-<<<<<<< HEAD
-=======
-
-    // HLS 入口： http://<host>:8889/<path>/index.m3u8
-    const hlsUrl = useMemo(() => `http://192.168.1.17:8889/${path}/index.m3u8`, [path]);
-
-    // WebRTC 入口： MediaMTX HTTP API
-    const webrtcApiUrl = useMemo(() => `http://192.168.1.17:8888/${path}/whep`, [path]);
->>>>>>> 7ea3d39f
 
     const isM3u8Ready = useGlobalStore(s => s.isM3u8Ready);
 
@@ -84,6 +52,7 @@
         };
     }, [onSizeReady]);
 
+    // WebRTC 播放逻辑 (MediaMTX WHEP)
     const setupWebRTC = async () => {
         setIsConnecting(true);
         setError(null);
@@ -96,17 +65,12 @@
         try {
             const peerConnection = new RTCPeerConnection({
                 iceServers: [
-                    { urls: 'stun:stun.l.google.com:19302' },
-                    { urls: 'stun:stun1.l.google.com:19302' }
+                    {urls: 'stun:stun.l.google.com:19302'},
+                    {urls: 'stun:stun1.l.google.com:19302'}
                 ]
             });
 
             peerConnection.oniceconnectionstatechange = () => {
-<<<<<<< HEAD
-                if (['connected', 'completed'].includes(peerConnection.iceConnectionState)) {
-                    setIsConnecting(false);
-                } else if (['failed', 'disconnected'].includes(peerConnection.iceConnectionState)) {
-=======
                 console.log('ICE Connection State:', peerConnection.iceConnectionState);
                 if (peerConnection.iceConnectionState === 'connected' ||
                     peerConnection.iceConnectionState === 'completed') {
@@ -114,47 +78,60 @@
                 }
                 if (peerConnection.iceConnectionState === 'failed' ||
                     peerConnection.iceConnectionState === 'disconnected') {
->>>>>>> 7ea3d39f
                     setError('WebRTC connection failed');
                     setIsConnecting(false);
                 }
             };
 
             peerConnection.ontrack = (event) => {
+                console.log('Received track:', event);
                 if (event.streams && event.streams[0]) {
                     video.srcObject = event.streams[0];
-                    video.play().catch(console.error);
+                    video.play().catch((e) => {
+                        console.error('Video play failed:', e);
+                    });
                 }
             };
 
-            peerConnection.addTransceiver('video', { direction: 'recvonly' });
+            // 添加接收器用于视频
+            peerConnection.addTransceiver('video', {direction: 'recvonly'});
+
+            // 创建 offer
             const offer = await peerConnection.createOffer();
             await peerConnection.setLocalDescription(offer);
 
+            // 使用 WHEP 协议发送 offer 到 MediaMTX
             const response = await fetch(webrtcApiUrl, {
                 method: 'POST',
-                headers: { 'Content-Type': 'application/sdp' },
+                headers: {
+                    'Content-Type': 'application/sdp',
+                },
                 body: offer.sdp
             });
 
-            if (!response.ok) throw new Error(`WHEP request failed: ${response.status}`);
+            if (!response.ok) {
+                throw new Error(`WHEP request failed: ${response.status} ${response.statusText}`);
+            }
+
+            // 获取 answer SDP
             const answerSdp = await response.text();
-            await peerConnection.setRemoteDescription({ type: 'answer', sdp: answerSdp });
-
-<<<<<<< HEAD
-            return { peerConnection };
-=======
+            await peerConnection.setRemoteDescription({
+                type: 'answer',
+                sdp: answerSdp
+            });
+
             console.log('WebRTC connection established via WHEP');
 
             return {peerConnection};
->>>>>>> 7ea3d39f
         } catch (e: any) {
+            console.error('WebRTC setup error:', e);
             setError(`WebRTC setup failed: ${e.message}`);
             setIsConnecting(false);
             return null;
         }
     };
 
+    // HLS 播放逻辑
     const setupHLS = async () => {
         setIsConnecting(true);
         setError(null);
@@ -175,19 +152,9 @@
                 hls.loadSource(hlsUrl);
                 hls.attachMedia(video);
                 hls.on(Hls.Events.MANIFEST_PARSED, () => {
-                    video.play().catch(() => {
-                    });
+                    video.play().catch(() => {});
                     setIsConnecting(false);
                 });
-<<<<<<< HEAD
-                hls.on(Hls.Events.ERROR, (_e, data) => {
-                    if (data.fatal) {
-                        setError('HLS Playback failed: ' + data.type);
-                        setIsConnecting(false);
-                    }
-                });
-                return { hls };
-=======
                 // hls.on(Hls.Events.ERROR, (_e, data) => {
                 //     if (data.fatal) {
                 //         setError('HLS Playback failed: ' + data.type);
@@ -195,11 +162,9 @@
                 //     }
                 // });
                 return {hls};
->>>>>>> 7ea3d39f
             } else if (video.canPlayType('application/vnd.apple.mpegurl')) {
                 video.src = hlsUrl;
-                video.play().catch(() => {
-                });
+                video.play().catch(() => {});
                 setIsConnecting(false);
                 return { hls: null };
             } else {
@@ -208,7 +173,7 @@
                 return null;
             }
         } catch (e: any) {
-            setError(e?.message || 'HLS playback failed');
+            setError(e?.message || 'HLS Playbook failed');
             setIsConnecting(false);
             return null;
         }
@@ -222,7 +187,6 @@
         let cleanup: (() => void) | null = null;
 
         const setup = async () => {
-<<<<<<< HEAD
             const result = await setupHLS();
             if (result?.hls) {
                 cleanup = () => {
@@ -230,28 +194,6 @@
                         result.hls!.destroy();
                     } catch {}
                 };
-=======
-            if (streamType === 'webrtc') {
-                const result = await setupWebRTC();
-                if (result) {
-                    cleanup = () => {
-                        try {
-                            result.peerConnection.close();
-                        } catch {
-                        }
-                    };
-                }
-            } else {
-                const result = await setupHLS();
-                if (result && result.hls) {
-                    cleanup = () => {
-                        try {
-                            result.hls!.destroy();
-                        } catch {
-                        }
-                    };
-                }
->>>>>>> 7ea3d39f
             }
         };
         setup();
@@ -277,6 +219,7 @@
                 };
             }
         };
+
         setup();
 
         return () => {
@@ -288,8 +231,7 @@
                     v.srcObject = null;
                     v.removeAttribute('src');
                     v.load();
-                } catch {
-                }
+                } catch {}
             }
         };
     }, [streamType, webrtcApiUrl]);
@@ -320,7 +262,7 @@
                 ref={videoRef}
                 playsInline
                 controls
-                style={{ width: '100%', background: '#000', minHeight: 300 }}
+                style={{width: '100%', background: '#000', minHeight: 300}}
             />
 
             <Group>
@@ -328,17 +270,11 @@
                     Path: <Badge variant="light">{path}</Badge>
                 </Text>
                 <Text size="xs" c="dimmed">
-<<<<<<< HEAD
                     Mode: <Badge variant="light" color={streamType === 'webrtc' ? 'blue' : 'green'}>{streamType.toUpperCase()}</Badge>
-=======
-                    Mode: <Badge variant="light" color={streamType === 'webrtc' ? 'blue' : 'green'}>
-                    {streamType.toUpperCase()}
-                </Badge>
->>>>>>> 7ea3d39f
                 </Text>
                 {streamType === 'webrtc' && (
                     <Text size="xs" c="dimmed">
-                        WebRTC: <Badge variant="light" color="orange">{webrtcHost}</Badge>
+                        WebRTC: <Badge variant="light" color="orange">localhost:8888</Badge>
                     </Text>
                 )}
             </Group>
